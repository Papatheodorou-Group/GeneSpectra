<<<<<<< HEAD
__pycache__/
data/
=======
.idea/*
data/*
>>>>>>> 2c1cbc7f
<|MERGE_RESOLUTION|>--- conflicted
+++ resolved
@@ -1,7 +1,3 @@
-<<<<<<< HEAD
 __pycache__/
 data/
-=======
-.idea/*
-data/*
->>>>>>> 2c1cbc7f
+.idea/*