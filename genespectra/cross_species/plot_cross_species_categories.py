import pandas as pd
import numpy as np
import plotly.express as px
from plotly.graph_objects import Figure


<<<<<<< HEAD
def plot_cross_species_spec_category_heatmap(mapping_tbl, species_1, species_2, group_enhanced=False) -> Figure:
    
    mapping_both = mapping_tbl
    
=======
def plot_cross_species_spec_category_heatmap(mapping_both, species_1, species_2, group_enhanced=False):
>>>>>>> 1ee1d275
    if not group_enhanced:
        mapping_both.loc[
            mapping_both[f"spec_category_{species_1}"] == 'group enhanced', [f"spec_category_{species_1}"]] = 'enhanced'
        mapping_both.loc[mapping_both[f"spec_category_{species_1}"] == 'cell type enhanced', [
            f"spec_category_{species_1}"]] = 'enhanced'

        mapping_both.loc[
            mapping_both[f"spec_category_{species_2}"] == 'group enhanced', [f"spec_category_{species_2}"]] = 'enhanced'
        mapping_both.loc[mapping_both[f"spec_category_{species_2}"] == 'cell type enhanced', [
            f"spec_category_{species_2}"]] = 'enhanced'

    df = mapping_both.loc[mapping_both[f"{species_2}_homolog_orthology_type"] == 'ortholog_one2one'].groupby(
        [f"spec_category_{species_1}"])[f"spec_category_{species_2}"] \
        .value_counts().to_frame('count').reset_index()

    species1_counts = df.groupby(f"spec_category_{species_1}")['count'].sum()
    species2_counts = df.groupby(f"spec_category_{species_2}")['count'].sum()

    df['Species1_Percentage'] = df.apply(
        lambda row:
        (row['count'] / species1_counts[row[f"spec_category_{species_1}"]]) * 100,
        axis=1)
    df['Species2_Percentage'] = df.apply(
        lambda row:
        (row['count'] / species2_counts[row[f"spec_category_{species_2}"]]) * 100,
        axis=1)
    df['Harmonic_Mean'] = 2 / ((1 / df['Species1_Percentage']) + (1 / df['Species2_Percentage']))

    heatmap_data = df.pivot(columns=f"spec_category_{species_1}",
                            index=f"spec_category_{species_2}",
                            values='Harmonic_Mean')

    heatmap_data = np.round(heatmap_data.astype("float32"), 4)

    if not group_enhanced:

        order = ['cell type enriched',
                 'group enriched',
                 'enhanced',
                 'low cell type specificity',
                 'lowly expressed']
    else:
        order = ['cell type enriched',
                 'group enriched',
                 'cell type enhanced',
                 'group enhanced',
                 'low cell type specificity',
                 'lowly expressed']

    fig = px.imshow(heatmap_data[order].reindex(order), title='One2one orthologs',
                    text_auto=True,
                    width=750, height=600,
                    labels=dict(x=species_1, y=species_2, color="% sharing"))
    fig['layout']['yaxis']['autorange'] = "reversed"
    fig.update_yaxes(autorange=True)
    fig.show()

    heatmap_data_count = df.pivot(columns=f"spec_category_{species_1}",
                                  index=f"spec_category_{species_2}",
                                  values='count')

    heatmap_data_count = np.round(heatmap_data_count.astype("float32"), 4)

    if not group_enhanced:

        order = ['cell type enriched',
                 'group enriched',
                 'enhanced',
                 'low cell type specificity',
                 'lowly expressed']
    else:
        order = ['cell type enriched',
                 'group enriched',
                 'cell type enhanced',
                 'group enhanced',
                 'low cell type specificity',
                 'lowly expressed']

    fig2 = px.imshow(heatmap_data_count[order].reindex(order), title='One2one orthologs',
                     text_auto=True,
                     width=750, height=600,
                     labels=dict(x=species_1, y=species_2, color="count"))
    fig2['layout']['yaxis']['autorange'] = "reversed"
    fig2.update_yaxes(autorange=True)
    fig2.show()

    return fig, fig2


def plot_cross_species_dist_category_heatmap(mapping_tbl, species_1, species_2) -> Figure:

    df = mapping_tbl.loc[mapping_tbl[f"{species_2}_homolog_orthology_type"] == 'ortholog_one2one'].groupby(
        [f"dist_category_{species_1}"])[f"dist_category_{species_2}"] \
        .value_counts().to_frame().reset_index()

    species1_counts = df.groupby(f"dist_category_{species_1}")['count'].sum()
    species2_counts = df.groupby(f"dist_category_{species_2}")['count'].sum()

    df['Species1_Percentage'] = df.apply(
        lambda row:
        (row['count'] / species1_counts[row[f"dist_category_{species_1}"]]) * 100,
        axis=1)
    df['Species2_Percentage'] = df.apply(
        lambda row:
        (row['count'] / species2_counts[row[f"dist_category_{species_2}"]]) * 100,
        axis=1)
    df['Harmonic_Mean'] = 2 / ((1 / df['Species1_Percentage']) + (1 / df['Species2_Percentage']))

    heatmap_data = df.pivot(columns=f"dist_category_{species_1}",
                            index=f"dist_category_{species_2}",
                            values='Harmonic_Mean')

    heatmap_data = np.round(heatmap_data.astype("float32"), 4)

    order = ["expressed in over 90%",
            "expressed in over 30%",
            "expressed in less than 30%",
            "expressed in single",
            "lowly expressed"]

    fig = px.imshow(heatmap_data[order].reindex(order), title='One2one orthologs',
                    text_auto=True,
                    width=750, height=600,
                    labels=dict(x=species_2, y=species_1, color="% overlap"))
    fig['layout']['yaxis']['autorange'] = "reversed"
    fig.update_yaxes(autorange=True)
    fig.show()

    return fig<|MERGE_RESOLUTION|>--- conflicted
+++ resolved
@@ -4,14 +4,10 @@
 from plotly.graph_objects import Figure
 
 
-<<<<<<< HEAD
 def plot_cross_species_spec_category_heatmap(mapping_tbl, species_1, species_2, group_enhanced=False) -> Figure:
     
     mapping_both = mapping_tbl
     
-=======
-def plot_cross_species_spec_category_heatmap(mapping_both, species_1, species_2, group_enhanced=False):
->>>>>>> 1ee1d275
     if not group_enhanced:
         mapping_both.loc[
             mapping_both[f"spec_category_{species_1}"] == 'group enhanced', [f"spec_category_{species_1}"]] = 'enhanced'
